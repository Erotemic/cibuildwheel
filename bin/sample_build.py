--- conflicted
+++ resolved
@@ -22,8 +22,4 @@
         options.project_python_path, project_dir
     ], check=True)
 
-<<<<<<< HEAD
-    exit(subprocess.run([sys.executable, '-m', 'cibuildwheel'], cwd=project_dir).returncode)
-=======
-    sys.exit(subprocess.run(['cibuildwheel'], cwd=project_dir).returncode)
->>>>>>> 9cffb969
+    sys.exit(subprocess.run([sys.executable, '-m', 'cibuildwheel'], cwd=project_dir).returncode)