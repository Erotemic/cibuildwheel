--- conflicted
+++ resolved
@@ -2,25 +2,7 @@
 title: Tips and tricks
 ---
 
-<<<<<<< HEAD
 ## Tips
-=======
-### Troubleshooting
-
-If your wheel didn't compile, check the list below for some debugging tips.
-
-- A mistake in your config. To quickly test your config without doing a git push and waiting for your code to build on CI, you can test the Linux build in a Docker container. On Mac or Linux, with Docker running, try `cibuildwheel --platform linux`. You'll have to bring your config into the current environment first.
-
-- Missing dependency. You might need to install something on the build machine. You can do this in `.travis.yml`, `appveyor.yml`, or `.circleci/config.yml`, with apt-get, brew or choco. Given how the Linux build works, you'll need to use the [`CIBW_BEFORE_BUILD`](options.md#before-build) option.
-
-- Windows: missing C feature. The Windows C compiler doesn't support C language features invented after 1990, so you'll have to backport your C code to C90. For me, this mostly involved putting my variable declarations at the top of the function like an animal.
-
-- MacOS: calling cibuildwheel from a python3 script and getting a `ModuleNotFoundError`? Due to a (fixed) [bug](https://bugs.python.org/issue22490) in CPython, you'll need to [unset the `__PYVENV_LAUNCHER__` variable](https://github.com/pypa/cibuildwheel/issues/133#issuecomment-478288597) before activating a venv.
-
-### Building Python 2.7 / PyPy2 wheels
-
-See the [cibuildwheel version 1 docs](https://cibuildwheel.readthedocs.io/en/1.x/) for information about building Python 2.7 or PyPy2 wheels. There are lots of tricks and workaround there that are no longer required for Python 3 in cibuildwheel 2.
->>>>>>> d8ef6e88
 
 ### Linux builds on Docker
 
